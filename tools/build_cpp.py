# SPDX-License-Identifier: BSD-3-Clause
# Copyright (c) 2021 Scipp contributors (https://github.com/scipp)
# @author Neil Vaytet

import os
import argparse
import shutil
import subprocess
import multiprocessing
import sys
import time

parser = argparse.ArgumentParser(description='Build C++ library and run tests')
parser.add_argument('--prefix', default='install')
parser.add_argument('--source_dir', default='.')
parser.add_argument('--build_dir', default='build')
parser.add_argument('--caching', action='store_true', default=False)


def run_command(cmd, shell):
    """
    Run a command (supplied as a list) using subprocess.check_call
    """
    os.write(1, "{}\n".format(' '.join(cmd)).encode())
    return subprocess.check_call(cmd, stderr=subprocess.STDOUT, shell=shell)


def main(prefix='install', build_dir='build', source_dir='.', caching=False):
    """
    Platform-independent function to run cmake, build, install and C++ tests.
    """

    # Get the platform name: 'linux', 'darwin' (osx), or 'win32'.
    platform = sys.platform

    # Set up absolute directory paths
    source_dir = os.path.abspath(source_dir)
    prefix = os.path.abspath(prefix)
    build_dir = os.path.abspath(build_dir)

    # Default options
    shell = False
    parallel_flag = '-j{}'.format(multiprocessing.cpu_count())
    build_config = ''

    # Some flags use a syntax with a space separator instead of '='
    use_space = ['-G', '-A']

    # Default cmake flags
    cmake_flags = {
        '-G': 'Ninja',
        '-DPython_EXECUTABLE': shutil.which("python"),
        '-DCMAKE_INSTALL_PREFIX': prefix,
        '-DWITH_CTEST': 'OFF',
        '-DCMAKE_INTERPROCEDURAL_OPTIMIZATION': 'ON'
    }

    if platform == 'darwin':
        cmake_flags.update({'-DCMAKE_INTERPROCEDURAL_OPTIMIZATION': 'OFF'})
        osxversion = os.environ.get('OSX_VERSION')
        if osxversion is not None:
            cmake_flags.update({
                '-DCMAKE_OSX_DEPLOYMENT_TARGET':
                osxversion,
                '-DCMAKE_OSX_SYSROOT':
                os.path.join('/Applications', 'Xcode.app', 'Contents', 'Developer',
                             'Platforms', 'MacOSX.platform', 'Developer', 'SDKs',
                             'MacOSX{}.sdk'.format(osxversion))
            })

    if platform == 'win32':
        cmake_flags.update({'-G': 'Visual Studio 16 2019', '-A': 'x64'})
        # clcache conda installed to env Scripts dir in env if present
        scripts = os.path.join(os.environ.get('CONDA_PREFIX'), 'Scripts')
        if caching and os.path.exists(os.path.join(scripts, 'clcache.exe')):
            cmake_flags.update({'-DCLCACHE_PATH': scripts})
        shell = True
        build_config = 'Release'
        # cmake --build --parallel is detrimental to build performance on
        # windows, see https://github.com/scipp/scipp/issues/2078 for
        # details
        build_flags = []
    else:
        # For other platforms we do want to add the parallel build flag.
        build_flags = [parallel_flag]

    if len(build_config) > 0:
        build_flags += ['--config', build_config]

    # Parse cmake flags
    flags_list = []
    for key, value in cmake_flags.items():
        if key in use_space:
            flags_list += [key, value]
        else:
            flags_list.append('{}={}'.format(key, value))

    if not os.path.exists(build_dir):
        os.makedirs(build_dir)
    os.chdir(build_dir)

    # Run cmake
    run_command(['cmake'] + flags_list + [source_dir], shell=shell)

    # Show cmake settings
    run_command(['cmake', '-B', '.', '-S', source_dir, '-LA'], shell=shell)

    # Compile benchmarks, C++ tests, and python library
    start = time.time()
    for target in ['all-benchmarks', 'all-tests', 'install']:
        run_command(['cmake', '--build', '.', '--target', target] + build_flags,
                    shell=shell)
    end = time.time()
    print('Compilation took ', end - start, ' seconds')

    # Run C++ tests
    run_command([os.path.join('bin', build_config, 'scippneutron-test')], shell=shell)


if __name__ == '__main__':
    args = parser.parse_args()
<<<<<<< HEAD
    main(prefix=args.prefix,
         build_dir=args.build_dir,
         source_dir=args.source_dir,
         caching=args.caching)
=======
    main(prefix=args.prefix, build_dir=args.build_dir, source_dir=args.source_dir)
>>>>>>> de5287d2
<|MERGE_RESOLUTION|>--- conflicted
+++ resolved
@@ -119,11 +119,7 @@
 
 if __name__ == '__main__':
     args = parser.parse_args()
-<<<<<<< HEAD
     main(prefix=args.prefix,
          build_dir=args.build_dir,
          source_dir=args.source_dir,
-         caching=args.caching)
-=======
-    main(prefix=args.prefix, build_dir=args.build_dir, source_dir=args.source_dir)
->>>>>>> de5287d2
+         caching=args.caching)