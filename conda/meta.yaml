package:
  name: scippneutron
  version: {{ GIT_DESCRIBE_TAG }}

source:
  path: ..

requirements:
  build:
    - cmake
    - conan
    - gxx_linux-64 11.1.* [linux64]
    - git
    - ninja
    - python {{ python }}
    - scipp {{ scipp }}
    - tbb-devel
  run:
    - scipp {{ scipp }}
    - h5py
    - scipy

test:
  imports:
    - scippneutron
  requires:
    - cmake
    - conan
    - gxx_linux-64 11.1.* [linux64]
    - h5py
    - ipykernel = 6.3.1  # see https://github.com/ipython/ipykernel/issues/771
    - ipywidgets
    - matplotlib-base
    - pooch
    - psutil
    - pytest
    - pytest-asyncio
    - pythreejs
    - mantid-framework [not win]
<<<<<<< HEAD
    - tbb-devel
    - python-confluent-kafka [not win]
    - ess-streaming-data-types [not win]
    - requests
    - pandoc
    - sphinx
    - sphinx_rtd_theme
    - nbsphinx
    - python-graphviz
    - docutils=0.16 # see https://github.com/spatialaudio/nbsphinx/issues/549
  files:
    - cmake-package-test/
=======
    - python-confluent-kafka [linux64]
    - ess-streaming-data-types [linux64]
>>>>>>> b1b46226
  source_files:
    - python/tests/
    - docs/
  commands:
    - python -m pytest -v python

build:
  number: {{ environ.get('GIT_DESCRIBE_NUMBER', 0) }}
  script:
    - python tools/build_cpp.py --prefix="$PREFIX" --site-packages-dir="$SP_DIR" # [not win]
    - python tools/build_cpp.py --prefix="%PREFIX%" --site-packages-dir="%SP_DIR%" # [win]

about:
  home: https://github.com/scipp/scippneutron
  license: BSD-3-Clause
  summary: Neutron scattering tools for Data Reduction
  description: Neutron scattering tools for Data Reduction
  dev_url: https://github.com/scipp/scippneutron
  doc_url: https://scipp.github.io/scippneutron<|MERGE_RESOLUTION|>--- conflicted
+++ resolved
@@ -37,10 +37,9 @@
     - pytest-asyncio
     - pythreejs
     - mantid-framework [not win]
-<<<<<<< HEAD
     - tbb-devel
-    - python-confluent-kafka [not win]
-    - ess-streaming-data-types [not win]
+    - python-confluent-kafka [linux64]
+    - ess-streaming-data-types [linux64]
     - requests
     - pandoc
     - sphinx
@@ -50,10 +49,6 @@
     - docutils=0.16 # see https://github.com/spatialaudio/nbsphinx/issues/549
   files:
     - cmake-package-test/
-=======
-    - python-confluent-kafka [linux64]
-    - ess-streaming-data-types [linux64]
->>>>>>> b1b46226
   source_files:
     - python/tests/
     - docs/
