--- conflicted
+++ resolved
@@ -8,14 +8,8 @@
 import os
 
 import scipp as sc
-<<<<<<< HEAD
-import scippneutron as sn
+import scippneutron as scn
 from .mantid_data_helper import MantidDataHelper
-from .mantid_data_helper import mantid_is_available
-from scippneutron import mantid as mantidcompat
-=======
-import scippneutron as scn
-from mantid_data_helper import MantidDataHelper
 
 
 def mantid_is_available():
@@ -24,7 +18,6 @@
         return True
     except ImportError:
         return False
->>>>>>> c6585e3e
 
 
 def memory_is_at_least_gb(required):
@@ -318,21 +311,12 @@
     def test_EventWorkspace_with_monitors(self):
         from mantid.simpleapi import mtd
         mtd.clear()
-<<<<<<< HEAD
         filename = MantidDataHelper.find_known_file("CNCS_51936_event.nxs")
-        ds = mantidcompat.load(filename,
-                               mantid_args={
-                                   "LoadMonitors": True,
-                                   "SpectrumMax": 1
-                               })
-=======
-        filename = MantidDataHelper.find_file("CNCS_51936_event.nxs")
         ds = scn.load(filename,
                       mantid_args={
                           "LoadMonitors": True,
                           "SpectrumMax": 1
                       })
->>>>>>> c6585e3e
         self.assertEqual(len(mtd), 0, mtd.getObjectNames())
         attrs = [str(key) for key in ds.attrs.keys()]
         expected_monitor_attrs = set(["monitor2", "monitor3"])
@@ -427,14 +411,9 @@
 
         ds = sc.Dataset()
 
-<<<<<<< HEAD
-        sn.mantid.load_component_info(
+        scn.mantid.load_component_info(
             ds,
             MantidDataHelper.find_known_file("iris26176_graphite002_sqw.nxs"))
-=======
-        scn.mantid.load_component_info(
-            ds, MantidDataHelper.find_file("iris26176_graphite002_sqw.nxs"))
->>>>>>> c6585e3e
 
         # check that no workspaces have been leaked in the ADS
         assert len(mtd) == 0, f"Workspaces present: {mtd.getObjectNames()}"
@@ -467,11 +446,7 @@
                                 (expected_number_spectra, expected_bins)))
         data = sc.DataArray(data=y, coords={param_dim: x})
 
-<<<<<<< HEAD
-        ws = sn.mantid.to_mantid(data, param_dim)
-=======
         ws = scn.to_mantid(data, param_dim)
->>>>>>> c6585e3e
 
         assert len(ws.readX(0)) == expected_bins
         assert ws.getNumberHistograms() == expected_number_spectra
@@ -492,19 +467,7 @@
         from mantid.simpleapi import mtd
         mtd.clear()
 
-<<<<<<< HEAD
-        data = sc.neutron.load(filename=MantidDataHelper.find_known_file(
-            "iris26176_graphite002_sqw.nxs"))
-
-        params, diff = sn.mantid.fit(data['Q', 0],
-                                     mantid_args={
-                                         'Function':
-                                         'name=LinearBackground,A0=0,A1=1',
-                                         'StartX': 0,
-                                         'EndX': 3
-                                     })
-=======
-        data = scn.load(filename=MantidDataHelper.find_file(
+        data = scn.load(filename=MantidDataHelper.find_known_file(
             "iris26176_graphite002_sqw.nxs"))
 
         params, diff = scn.fit(data['Q', 0],
@@ -514,7 +477,6 @@
                                    'StartX': 0,
                                    'EndX': 3
                                })
->>>>>>> c6585e3e
 
         # check that no workspaces have been leaked in the ADS
         assert len(mtd) == 0
@@ -730,11 +692,7 @@
                                           expected_bins)))
     data = sc.DataArray(data=y, coords={param_dim: x})
 
-<<<<<<< HEAD
-    ws = sn.mantid.to_mantid(data, param_dim)
-=======
     ws = scn.to_mantid(data, param_dim)
->>>>>>> c6585e3e
 
     assert len(ws.readX(0)) == expected_bins
     assert ws.getNumberHistograms() == expected_number_spectra
@@ -762,11 +720,7 @@
     y = sc.Variable(['tof'], values=expected_y, variances=expected_e)
     data = sc.DataArray(data=y, coords={'tof': x})
 
-<<<<<<< HEAD
-    ws = sn.mantid.to_mantid(data, "tof")
-=======
     ws = scn.to_mantid(data, "tof")
->>>>>>> c6585e3e
 
     assert ws.getNumberHistograms() == 1
 
@@ -791,11 +745,7 @@
                     variances=np.array(expected_e))
     data = sc.DataArray(data=y, coords={'tof': x})
 
-<<<<<<< HEAD
-    ws = sn.mantid.to_mantid(data, "tof")
-=======
     ws = scn.to_mantid(data, "tof")
->>>>>>> c6585e3e
 
     assert ws.getNumberHistograms() == 2
     assert np.equal(ws.readX(0), expected_x).all()
@@ -845,11 +795,7 @@
     from os import path
     dir_path = path.dirname(path.realpath(__file__))
     mask = LoadMask('HYS', path.join(dir_path, 'HYS_mask.xml'))
-<<<<<<< HEAD
-    da = sn.mantid.from_mantid(mask)
-=======
     da = scn.from_mantid(mask)
->>>>>>> c6585e3e
     assert da.data.dtype == sc.dtype.bool
     assert da.dims == ['spectrum']
     assert da.variances is None
@@ -901,11 +847,7 @@
     ]
     for instr in _all_indirect(blacklist=unsupported):
         out = _load_indirect_instrument(instr, parameters)
-<<<<<<< HEAD
-        ds = sn.mantid.from_mantid(out)
-=======
         ds = scn.from_mantid(out)
->>>>>>> c6585e3e
         efs = ds.coords["final-energy"]
         assert not sc.all(sc.isnan(efs)).value
         assert efs.unit == sc.Unit("meV")
@@ -918,11 +860,7 @@
     from mantid.kernel import DeltaEModeType
     ws = CreateSampleWorkspace(StoreInADS=False)
     assert ws.getEMode() == DeltaEModeType.Elastic
-<<<<<<< HEAD
-    ds = sn.mantid.from_mantid(ws)
-=======
     ds = scn.from_mantid(ws)
->>>>>>> c6585e3e
     assert "final-energy" not in ds.coords
 
 
@@ -931,13 +869,8 @@
 def test_extract_energy_initial():
     from mantid.simpleapi import mtd
     mtd.clear()
-<<<<<<< HEAD
     filename = MantidDataHelper.find_known_file("CNCS_51936_event.nxs")
-    ds = mantidcompat.load(filename, mantid_args={"SpectrumMax": 1})
-=======
-    filename = MantidDataHelper.find_file("CNCS_51936_event.nxs")
     ds = scn.load(filename, mantid_args={"SpectrumMax": 1})
->>>>>>> c6585e3e
     assert sc.is_equal(ds.coords["incident-energy"],
                        sc.scalar(value=3.0, unit=sc.Unit("meV")))
 
@@ -949,11 +882,7 @@
     from mantid.kernel import DeltaEModeType
     ws = CreateSampleWorkspace(StoreInADS=False)
     assert ws.getEMode() == DeltaEModeType.Elastic
-<<<<<<< HEAD
-    ds = sn.mantid.from_mantid(ws)
-=======
     ds = scn.from_mantid(ws)
->>>>>>> c6585e3e
     assert "incident-energy" not in ds.coords
 
 
