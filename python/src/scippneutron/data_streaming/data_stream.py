--- conflicted
+++ resolved
@@ -97,19 +97,12 @@
 
     # Use "async for" as "yield from" cannot be used in an async function, see
     # https://www.python.org/dev/peps/pep-0525/#asynchronous-yield-from
-<<<<<<< HEAD
-    async for data_chunk in _data_stream(
-        data_queue, instruction_queue, kafka_broker, topics, interval,
-        event_buffer_size, slow_metadata_buffer_size,
-        fast_metadata_buffer_size, chopper_buffer_size, run_info_topic,
-        start_time, stop_time):  # noqa: E125
-=======
     async for data_chunk in _data_stream(data_queue, instruction_queue, kafka_broker,
                                          topics, interval, event_buffer_size,
                                          slow_metadata_buffer_size,
                                          fast_metadata_buffer_size, chopper_buffer_size,
-                                         run_info_topic, start_time):  # noqa: E125
->>>>>>> 00374a83
+                                         run_info_topic, start_time,
+                                         stop_time):  # noqa: E125
         yield data_chunk
 
 
@@ -125,63 +118,6 @@
             raise ValueError(f"{buffer_name} must be greater than zero")
 
 
-<<<<<<< HEAD
-=======
-class WorkerInstruction(Enum):
-    STOP_NOW = 1
-    STOPTIME_UPDATE = 2
-
-
-def data_consumption_manager(start_time_ms: int, topics: Set[str], kafka_broker: str,
-                             consumer_type: ConsumerType,
-                             stream_info: Optional[List[StreamInfo]], interval_s: float,
-                             event_buffer_size: int, slow_metadata_buffer_size: int,
-                             fast_metadata_buffer_size: int, chopper_buffer_size: int,
-                             worker_instruction_queue: mp.Queue, data_queue: mp.Queue,
-                             test_message_queue: Optional[mp.Queue]):
-    """
-    Starts and stops buffers and data consumers which collect data and
-    send them back to the main process via a queue.
-
-    All input args must be mp.Queue or pickleable as this function is launched
-    as a multiprocessing.Process.
-    """
-    try:
-        from ._consumer import (start_consumers, stop_consumers, create_consumers)
-        from ._data_buffer import StreamedDataBuffer
-    except ImportError:
-        raise ImportError(_missing_dependency_message)
-
-    buffer = StreamedDataBuffer(data_queue, event_buffer_size,
-                                slow_metadata_buffer_size, fast_metadata_buffer_size,
-                                chopper_buffer_size, interval_s)
-
-    if stream_info is not None:
-        buffer.init_metadata_buffers(stream_info)
-
-    consumers = create_consumers(start_time_ms, topics, kafka_broker, consumer_type,
-                                 buffer.new_data, test_message_queue)
-
-    start_consumers(consumers)
-    buffer.start()
-
-    while True:
-        try:
-            instruction = worker_instruction_queue.get(timeout=10.)
-            if instruction == WorkerInstruction.STOP_NOW:
-                stop_consumers(consumers)
-                buffer.stop()
-                break
-        except QueueEmpty:
-            pass
-        except (ValueError, OSError):
-            # Queue has been closed, stop worker
-            stop_consumers(consumers)
-            buffer.stop()
-            break
-
-
->>>>>>> 00374a83
 def _cleanup_queue(queue: Optional[mp.Queue]):
     if queue is not None:
         queue.cancel_join_thread()
@@ -218,8 +154,7 @@
     try:
         from ._consumer import (get_run_start_message, KafkaQueryConsumer)
         from ._data_consumption_manager import (data_consumption_manager,
-                                                ManagerInstruction,
-                                                InstructionType)
+                                                ManagerInstruction, InstructionType)
     except ImportError:
         raise ImportError(_missing_dependency_message)
 
@@ -260,15 +195,9 @@
         if end_at == StopTime.END_OF_RUN and run_start_info.stop_time != 0:
             stop_time_ms = run_start_info.stop_time
         if topics is None:
-<<<<<<< HEAD
-            loaded_data, stream_info = _load_nexus_json(
-                run_start_info.nexus_structure, get_start_info=True)
-            topics = [stream.topic for stream in stream_info]
-=======
             loaded_data, stream_info = _load_nexus_json(run_start_info.nexus_structure,
                                                         get_start_info=True)
-            topics = {stream.topic for stream in stream_info}
->>>>>>> 00374a83
+            topics = [stream.topic for stream in stream_info]
         else:
             loaded_data, _ = _load_nexus_json(run_start_info.nexus_structure,
                                               get_start_info=False)
@@ -296,18 +225,10 @@
     # https://pytorch.org/docs/stable/notes/multiprocessing.html
     data_collect_process = mp.get_context("spawn").Process(
         target=data_consumption_manager,
-<<<<<<< HEAD
-        args=(start_time_ms, stop_time_ms, run_id, topics, kafka_broker,
-              consumer_type, stream_info, interval_s, event_buffer_size,
-              slow_metadata_buffer_size, fast_metadata_buffer_size,
-              chopper_buffer_size, worker_instruction_queue, data_queue,
-              test_message_queue))
-=======
-        args=(start_time_ms, topics, kafka_broker, consumer_type, stream_info,
-              interval_s, event_buffer_size, slow_metadata_buffer_size,
+        args=(start_time_ms, stop_time_ms, run_id, topics, kafka_broker, consumer_type,
+              stream_info, interval_s, event_buffer_size, slow_metadata_buffer_size,
               fast_metadata_buffer_size, chopper_buffer_size, worker_instruction_queue,
               data_queue, test_message_queue))
->>>>>>> 00374a83
     try:
         data_stream_widget = DataStreamWidget(start_time_ms=start_time_ms,
                                               stop_time_ms=stop_time_ms,
@@ -322,15 +243,9 @@
         n_warnings = 0
         while data_collect_process.is_alive(
         ) and n_data_chunks < halt_after_n_data_chunks and \
-<<<<<<< HEAD
                 n_warnings < halt_after_n_warnings and \
                 not data_stream_widget.stop_requested:
-            if timeout is not None and (time.time() -
-                                        start_timeout) > timeout_s:
-=======
-                n_warnings < halt_after_n_warnings:
             if timeout is not None and (time.time() - start_timeout) > timeout_s:
->>>>>>> 00374a83
                 raise TimeoutError("data_stream timed out in test")
             try:
                 new_data = data_queue.get_nowait()
@@ -345,9 +260,8 @@
                     data_stream_widget.set_stop_time(new_data.stop_time_ms)
                     if end_at == StopTime.END_OF_RUN:
                         worker_instruction_queue.put(
-                            ManagerInstruction(
-                                InstructionType.UPDATE_STOP_TIME,
-                                new_data.stop_time_ms))
+                            ManagerInstruction(InstructionType.UPDATE_STOP_TIME,
+                                               new_data.stop_time_ms))
                     continue
                 n_data_chunks += 1
                 yield convert_from_pickleable_dict(new_data)
@@ -355,19 +269,12 @@
                 await asyncio.sleep(0.5 * interval_s)
     finally:
         # Ensure cleanup happens however the loop exits
-        worker_instruction_queue.put(
-            ManagerInstruction(InstructionType.STOP_NOW))
+        worker_instruction_queue.put(ManagerInstruction(InstructionType.STOP_NOW))
         if data_collect_process.is_alive():
             process_halt_timeout_s = 4.
             data_collect_process.join(process_halt_timeout_s)
         if data_collect_process.is_alive():
             data_collect_process.terminate()
-<<<<<<< HEAD
-        for queue in (data_queue, worker_instruction_queue,
-                      test_message_queue):
-            _cleanup_queue(queue)
-        data_stream_widget.set_stopped()
-=======
         for queue in (data_queue, worker_instruction_queue, test_message_queue):
             _cleanup_queue(queue)
->>>>>>> 00374a83
+        data_stream_widget.set_stopped()