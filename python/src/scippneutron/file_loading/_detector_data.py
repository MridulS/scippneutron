# SPDX-License-Identifier: BSD-3-Clause
# Copyright (c) 2021 Scipp contributors (https://github.com/scipp)
# @author Matthew Jones

from dataclasses import dataclass
import h5py
from typing import Optional, List, Any, Dict, Union
import numpy as np
from ._common import (BadSource, SkipSource, MissingDataset, MissingAttribute, Group)
import scipp as sc
from warnings import warn
from ._transformations import get_full_transformation_matrix
from ._nexus import LoadFromNexus, GroupObject

_detector_dimension = "detector_id"
_event_dimension = "event"
_pulse_time = "pulse_time"
_time_of_flight = "tof"


class DetectorIdError(Exception):
    pass


def _check_for_missing_fields(group: Group, nexus: LoadFromNexus):
    if group.contains_stream:
        # Do not warn about missing datasets if the group contains
        # a stream, as this will provide the missing data
        raise SkipSource("Data source is missing datasets"
                         "but contains a stream source for the data")

    required_fields = (
        "event_time_zero",
        "event_index",
        "event_id",
        "event_time_offset",
    )
    for field in required_fields:
        found, msg = nexus.dataset_in_group(group.group, field)
        if not found:
            raise BadSource(msg)


def _convert_array_to_metres(array: np.ndarray, unit: str) -> np.ndarray:
    return sc.to_unit(
        sc.Variable(dims=["temporary_variable"],
                    values=array,
                    unit=unit,
                    dtype=np.float64), "m").values


def _load_pixel_positions(detector_group: GroupObject, detector_ids_size: int,
                          file_root: h5py.File,
                          nexus: LoadFromNexus) -> Optional[sc.Variable]:
    offsets_unit = nexus.get_unit(
        nexus.get_dataset_from_group(detector_group, "x_pixel_offset"))
    if offsets_unit == sc.units.dimensionless:
        warn(f"Skipped loading pixel positions as no units found on "
             f"x_pixel_offset dataset in {nexus.get_name(detector_group)}")
        return None

    try:
        x_positions = nexus.load_dataset_from_group_as_numpy_array(
            detector_group, "x_pixel_offset").flatten()
        y_positions = nexus.load_dataset_from_group_as_numpy_array(
            detector_group, "y_pixel_offset").flatten()
    except MissingDataset:
        return None
    try:
        z_positions = nexus.load_dataset_from_group_as_numpy_array(
            detector_group, "z_pixel_offset").flatten()
    except MissingDataset:
        # According to the NeXus standard z offsets are allowed to be
        # missing, in which case use zeros
        z_positions = np.zeros_like(x_positions)

    list_of_sizes = [
        x_positions.size, y_positions.size, z_positions.size, detector_ids_size
    ]
    if list_of_sizes.count(list_of_sizes[0]) != len(list_of_sizes):
        warn(f"Skipped loading pixel positions as pixel offset and id "
             f"dataset sizes do not match in {nexus.get_name(detector_group)}")
        return None

    x_positions = _convert_array_to_metres(x_positions, offsets_unit)
    y_positions = _convert_array_to_metres(y_positions, offsets_unit)
    z_positions = _convert_array_to_metres(z_positions, offsets_unit)

    array = np.array([x_positions, y_positions, z_positions]).T

    found_depends_on, _ = nexus.dataset_in_group(detector_group, "depends_on")
    if found_depends_on:
        # Add fourth element of 1 to each vertex, indicating these are
        # positions not direction vectors
        n_rows = array.shape[0]
        array = np.hstack((array, np.ones((n_rows, 1))))

        # Get and apply transformation matrix
        transformation = get_full_transformation_matrix(detector_group, file_root,
                                                        nexus)
        for row_index in range(n_rows):
            array[row_index, :] = np.matmul(transformation, array[row_index, :])

        # Now the transformations are done we do not need the 4th
        # element in each position
        array = array[:, :3]

    return sc.vectors(dims=[_detector_dimension], values=array, unit=sc.units.m)


@dataclass
class DetectorData:
    events: Optional[sc.DataArray] = None
    detector_ids: Optional[sc.Variable] = None
    pixel_positions: Optional[sc.Variable] = None


def _create_empty_events_data_array(tof_dtype: Any = np.int64,
                                    tof_unit: Union[str, sc.Unit] = "ns",
                                    detector_id_dtype: Any = np.int32) -> sc.DataArray:
    return sc.DataArray(data=sc.empty(dims=[_event_dimension],
                                      shape=[0],
<<<<<<< HEAD
                                      with_variances=True,
=======
                                      unit='counts',
                                      variances=True,
>>>>>>> 00374a83
                                      dtype=np.float32),
                        coords={
                            _time_of_flight:
                            sc.empty(dims=[_event_dimension],
                                     shape=[0],
                                     dtype=tof_dtype,
                                     unit=tof_unit),
                            _detector_dimension:
                            sc.empty(dims=[_event_dimension],
                                     shape=[0],
                                     dtype=detector_id_dtype),
                            _pulse_time:
                            sc.empty(dims=[_event_dimension],
                                     shape=[0],
                                     dtype=sc.dtype.datetime64,
                                     unit=sc.units.s),
                        })


def _load_pulse_times(group: Group, nexus: LoadFromNexus,
                      number_of_event_ids: int) -> sc.Variable:
    time_zero_group = "event_time_zero"

    _raw_pulse_times = nexus.load_dataset(group.group, time_zero_group,
                                          [_event_dimension])

    event_index = nexus.load_dataset_from_group_as_numpy_array(
        group.group, "event_index")

    try:
        time_offset = nexus.get_string_attribute(
            nexus.get_dataset_from_group(group.group, time_zero_group), "offset")
    except MissingAttribute:
        time_offset = "1970-01-01T00:00:00Z"

    _diffs = np.diff(event_index, append=number_of_event_ids)

    if any(_diffs < 0):
        raise BadSource(f"Event index in NXEvent at {group.path}/event_index was not"
                        f"ordered. The index must be ordered to load pulse times.")

    try:
        pulse_times = sc.to_unit(sc.array(dims=[_event_dimension],
                                          values=np.repeat(_raw_pulse_times.values,
                                                           _diffs),
                                          unit=_raw_pulse_times.unit,
                                          dtype=sc.dtype.int64),
                                 sc.units.s,
                                 copy=False)
    except sc.UnitError:
        raise BadSource(f"Could not load pulse times: units attribute "
                        f"'{_raw_pulse_times.unit}' in NXEvent at "
                        f"{group.path}/{time_zero_group} is not convertible"
                        f" to seconds.")

    return sc.scalar(np.datetime64(time_offset), unit=sc.units.s) + pulse_times


def _load_detector(group: Group, file_root: h5py.File,
                   nexus: LoadFromNexus) -> DetectorData:
    detector_number_ds_name = "detector_number"
    dataset_in_group, _ = nexus.dataset_in_group(group.group, detector_number_ds_name)
    detector_ids = None
    if dataset_in_group:
        detector_ids = nexus.load_dataset_from_group_as_numpy_array(
            group.group, detector_number_ds_name).flatten()
        detector_id_type = detector_ids.dtype.type

        detector_ids = sc.Variable(dims=[_detector_dimension],
                                   values=detector_ids,
                                   dtype=detector_id_type)

    pixel_positions = None
    pixel_positions_found, _ = nexus.dataset_in_group(group.group, "x_pixel_offset")
    if pixel_positions_found and detector_ids is not None:
        pixel_positions = _load_pixel_positions(group.group, detector_ids.shape[0],
                                                file_root, nexus)

    return DetectorData(detector_ids=detector_ids, pixel_positions=pixel_positions)


def _load_event_group(group: Group, file_root: h5py.File, nexus: LoadFromNexus,
                      detector_data: DetectorData, quiet: bool) -> DetectorData:
    _check_for_missing_fields(group, nexus)

    # There is some variation in the last recorded event_index in files
    # from different institutions. We try to make sure here that it is what
    # would be the first index of the next pulse.
    # In other words, ensure that event_index includes the bin edge for
    # the last pulse.
    event_id = nexus.load_dataset(group.group, "event_id", [_event_dimension])
    number_of_event_ids = event_id.sizes['event']
    event_index = nexus.load_dataset_from_group_as_numpy_array(
        group.group, "event_index")
    if event_index[-1] < number_of_event_ids:
        event_index = np.append(
            event_index,
            np.array([number_of_event_ids - 1]).astype(event_index.dtype),
        )
    else:
        event_index[-1] = number_of_event_ids

    number_of_events = event_index[-1]

    event_time_offset = nexus.load_dataset(group.group, "event_time_offset",
                                           [_event_dimension])

    # Weights are not stored in NeXus, so use 1s
    weights = sc.ones(dims=[_event_dimension],
                      shape=event_id.shape,
                      unit='counts',
                      dtype=np.float32,
                      with_variances=True)

    if detector_data.detector_ids is None:
        # If detector ids were not found in an associated detector group
        # we will just have to bin according to whatever
        # ids we have a events for (pixels with no recorded events
        # will not have a bin)
        detector_data.detector_ids = sc.Variable(dims=[_detector_dimension],
                                                 values=np.unique(event_id.values))

    _check_event_ids_and_det_number_types_valid(detector_data.detector_ids.dtype,
                                                event_id.dtype)

    data_dict = {
        "data": weights,
        "coords": {
            _time_of_flight: event_time_offset,
            _detector_dimension: event_id,
        },
        "attrs": {
            _pulse_time: _load_pulse_times(group, nexus, number_of_event_ids),
        },
    }

    detector_data.events = sc.DataArray(**data_dict)

    detector_group = group.parent
    pixel_positions_found, _ = nexus.dataset_in_group(detector_group, "x_pixel_offset")
    # Checking for positions here is needed because, in principle, the standard
    # allows not to always have them. ESS files should however always have
    # them.
    if pixel_positions_found:
        detector_data.pixel_positions = _load_pixel_positions(
            detector_group, detector_data.detector_ids.shape[0], file_root, nexus)

    if not quiet:
        print(f"Loaded event data from "
              f"{group.path} containing {number_of_events} events")

    return detector_data


def _check_event_ids_and_det_number_types_valid(detector_id_type: Any,
                                                event_id_type: Any):
    """
    These must be integers and must be the same type or we'll have
    problems trying to bin events by detector id. Check here so that
    we can give a useful warning to the user and skip loading the
    current event group.
    """
    def is_integer_type(type_to_check: Any) -> bool:
        return type_to_check == sc.dtype.int32 or \
               type_to_check == sc.dtype.int64

    if not is_integer_type(detector_id_type):
        raise DetectorIdError(
            "detector_numbers dataset in NXdetector is not an integer "
            "type")
    if not is_integer_type(event_id_type):
        raise BadSource("event_ids dataset is not an integer type")
    if detector_id_type != event_id_type:
        raise DetectorIdError(
            "event_ids and detector_numbers datasets in corresponding "
            "NXdetector were not of the same type")


def load_detector_data(event_data_groups: List[Group], detector_groups: List[Group],
                       file_root: h5py.File, nexus: LoadFromNexus,
                       quiet: bool) -> Optional[sc.DataArray]:
    detector_data = _load_data_from_each_nx_detector(detector_groups, file_root, nexus)

    event_data = _load_data_from_each_nx_event_data(detector_data, event_data_groups,
                                                    file_root, nexus, quiet)

    if not event_data:
        # If there were no data to load we are done
        return

    def get_detector_id(data: DetectorData):
        # Assume different detector banks do not have
        # intersecting ranges of detector ids
        return data.detector_ids.values[0]

    event_data.sort(key=get_detector_id)

    _create_empty_event_data(event_data)

    pixel_positions_loaded = all(
        [data.pixel_positions is not None for data in event_data])

    _min_tof = min(
        sc.min(data.events.coords[_time_of_flight]).values for data in event_data)
    _max_tof = max(
        sc.max(data.events.coords[_time_of_flight]).values for data in event_data)

    # This can happen if there were no events in the file at all as sc.min will return
    # double_max and sc.max will return double_min
    if _min_tof >= _max_tof:
        _min_tof, _max_tof = _max_tof, _min_tof

    detector_data = event_data.pop(0)

    tof_dtype = detector_data.events.coords[_time_of_flight].dtype

    if str(tof_dtype).startswith("int"):
        _max_tof += 1
    else:
        _max_tof = np.nextafter(_max_tof, float("inf"))

    _tof_edges = sc.array(
        values=[
            _min_tof,
            _max_tof,
        ],
        dims=[_time_of_flight],
        unit=detector_data.events.coords[_time_of_flight].unit,
        dtype=detector_data.events.coords[_time_of_flight].dtype,
    )

    # Events in the NeXus file are effectively binned by pulse
    # (because they are recorded chronologically)
    # but for reduction it is more useful to bin by detector id
    events = sc.bin(detector_data.events,
                    groups=[detector_data.detector_ids],
                    edges=[_tof_edges])

    if pixel_positions_loaded:
        # TODO: the name 'position' should probably not be hard-coded but moved
        # to a variable that cah be changed in a single place.
        events.coords['position'] = detector_data.pixel_positions
    while event_data:
        detector_data = event_data.pop(0)

        new_events = sc.bin(detector_data.events,
                            groups=[detector_data.detector_ids],
                            edges=[_tof_edges])

        if pixel_positions_loaded:
            new_events.coords['position'] = detector_data.pixel_positions

        events = sc.concatenate(events, new_events, dim=_detector_dimension)

    return events


def _create_empty_event_data(event_data: List[DetectorData]):
    """
    If any NXdetector groups had pixel position data but no events
    then add an empty data array to make it easier to concatenate
    the data from different groups
    """
    empty_events = None
    detector_id_dtype = None
    for data in event_data:
        if data.events is not None:
            # If any event data were loaded then use an empty data
            # array with the same data types
            tof_dtype = data.events.coords[_time_of_flight].dtype
            tof_unit = data.events.coords[_time_of_flight].unit
            empty_events = _create_empty_events_data_array(
                tof_dtype, tof_unit, data.events.coords[_detector_dimension].dtype)
            break
        elif data.detector_ids is not None:
            detector_id_dtype = data.detector_ids.dtype
    if empty_events is None:
        if detector_id_dtype is None:
            # Create empty data array with types/unit matching streamed event
            # data, this avoids need to convert to concatenate with event data
            # arriving from stream
            empty_events = _create_empty_events_data_array(np.int64, "ns", np.int32)
        else:
            # If detector_ids were loaded then match the type used for those
            empty_events = _create_empty_events_data_array(np.int64, "ns",
                                                           detector_id_dtype)
    for data in event_data:
        if data.events is None:
            data.events = empty_events


def _load_data_from_each_nx_event_data(detector_data: Dict,
                                       event_data_groups: List[Group],
                                       file_root: h5py.File, nexus: LoadFromNexus,
                                       quiet: bool) -> List[DetectorData]:
    event_data = []
    for group in event_data_groups:
        parent_path = "/".join(group.path.split("/")[:-1])
        try:
            new_event_data = _load_event_group(
                group, file_root, nexus, detector_data.get(parent_path, DetectorData()),
                quiet)
            event_data.append(new_event_data)
            # Only pop from dictionary if we did not raise an
            # exception when loading events
            detector_data.pop(parent_path, DetectorData())
        except DetectorIdError as e:
            warn(f"Skipped loading detector ids for {group.path} due to:\n{e}")
            detector_data.pop(parent_path, DetectorData())
        except BadSource as e:
            warn(f"Skipped loading {group.path} due to:\n{e}")
        except SkipSource:
            pass  # skip without warning user

    for _, remaining_data in detector_data.items():
        if remaining_data.detector_ids is not None:
            event_data.append(remaining_data)

    return event_data


def _load_data_from_each_nx_detector(detector_groups: List[Group], file_root: h5py.File,
                                     nexus: LoadFromNexus) -> Dict:
    detector_data = {}
    for detector_group in detector_groups:
        detector_data[detector_group.path] = _load_detector(detector_group, file_root,
                                                            nexus)
    return detector_data<|MERGE_RESOLUTION|>--- conflicted
+++ resolved
@@ -120,12 +120,8 @@
                                     detector_id_dtype: Any = np.int32) -> sc.DataArray:
     return sc.DataArray(data=sc.empty(dims=[_event_dimension],
                                       shape=[0],
-<<<<<<< HEAD
+                                      unit='counts',
                                       with_variances=True,
-=======
-                                      unit='counts',
-                                      variances=True,
->>>>>>> 00374a83
                                       dtype=np.float32),
                         coords={
                             _time_of_flight:
@@ -167,21 +163,32 @@
         raise BadSource(f"Event index in NXEvent at {group.path}/event_index was not"
                         f"ordered. The index must be ordered to load pulse times.")
 
-    try:
-        pulse_times = sc.to_unit(sc.array(dims=[_event_dimension],
-                                          values=np.repeat(_raw_pulse_times.values,
-                                                           _diffs),
-                                          unit=_raw_pulse_times.unit,
-                                          dtype=sc.dtype.int64),
-                                 sc.units.s,
-                                 copy=False)
-    except sc.UnitError:
-        raise BadSource(f"Could not load pulse times: units attribute "
-                        f"'{_raw_pulse_times.unit}' in NXEvent at "
-                        f"{group.path}/{time_zero_group} is not convertible"
-                        f" to seconds.")
-
-    return sc.scalar(np.datetime64(time_offset), unit=sc.units.s) + pulse_times
+    pulse_times = np.repeat(_raw_pulse_times.values, _diffs).astype('timedelta64')
+
+    if _raw_pulse_times.unit != sc.units.s:
+        # scipp doesn't have time offsets so do time offset arithmetic in
+        # numpy and then convert back to scipp. Skip this step in the fast
+        # case where the unit is already correct to avoid unnecessary
+        # conversion to/from numpy.
+        try:
+            pulse_times = sc.to_unit(
+                sc.Variable(dims=[_event_dimension],
+                            values=pulse_times,
+                            unit=_raw_pulse_times.unit,
+                            dtype=sc.dtype.float64),
+                sc.units.s).values.astype("timedelta64[s]")
+        except sc.UnitError:
+            raise BadSource(f"Could not load pulse times: units attribute "
+                            f"'{_raw_pulse_times.unit}' in NXEvent at "
+                            f"{group.path}/{time_zero_group} is not convertible"
+                            f" to seconds.")
+
+    return sc.Variable(
+        dims=[_event_dimension],
+        values=np.array([time_offset]).astype('datetime64[s]') + pulse_times,
+        unit=sc.units.s,
+        dtype=sc.dtype.datetime64,
+    )
 
 
 def _load_detector(group: Group, file_root: h5py.File,
