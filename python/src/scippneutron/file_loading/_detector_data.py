--- conflicted
+++ resolved
@@ -120,12 +120,8 @@
                                     detector_id_dtype: Any = np.int32) -> sc.DataArray:
     return sc.DataArray(data=sc.empty(dims=[_event_dimension],
                                       shape=[0],
-<<<<<<< HEAD
+                                      unit='counts',
                                       with_variances=True,
-=======
-                                      unit='counts',
-                                      variances=True,
->>>>>>> 195029f2
                                       dtype=np.float32),
                         coords={
                             _time_of_flight:
