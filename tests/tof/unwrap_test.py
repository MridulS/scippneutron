--- conflicted
+++ resolved
@@ -38,11 +38,7 @@
     pl = sl.Pipeline(unwrap.unwrap_providers())
     period = sc.scalar(123.0, unit='ms')
     pl[unwrap.PulsePeriod] = period
-<<<<<<< HEAD
-    pl[unwrap.PulseStride] = None
-=======
-    pl[unwrap.PulseStride | None] = None
->>>>>>> 0c63a5e2
+    pl[unwrap.PulseStride | None] = None
     assert_identical(pl.compute(unwrap.FramePeriod), period)
 
 
@@ -77,11 +73,7 @@
     pl = sl.Pipeline(unwrap.unwrap_providers())
     period = sc.scalar(123.0, unit='ms')
     pl[unwrap.PulsePeriod] = period
-<<<<<<< HEAD
-    pl[unwrap.PulseStride] = None
-=======
-    pl[unwrap.PulseStride | None] = None
->>>>>>> 0c63a5e2
+    pl[unwrap.PulseStride | None] = None
     pl[unwrap.FrameBounds] = unwrap.FrameBounds(
         sc.DataGroup(time=sc.array(dims=['bound'], values=[0.01, 0.02], unit='s'))
     )
@@ -98,11 +90,7 @@
     pl = sl.Pipeline(unwrap.unwrap_providers())
     period = sc.scalar(123.0, unit='ms')
     pl[unwrap.PulsePeriod] = period
-<<<<<<< HEAD
-    pl[unwrap.PulseStride] = None
-=======
-    pl[unwrap.PulseStride | None] = None
->>>>>>> 0c63a5e2
+    pl[unwrap.PulseStride | None] = None
     pl[unwrap.FrameBounds] = unwrap.FrameBounds(
         sc.DataGroup(time=sc.array(dims=['bound'], values=[0.01, 0.02], unit='s'))
     )
@@ -136,22 +124,14 @@
     )
     pl[unwrap.RawData] = mon
     pl[unwrap.PulsePeriod] = beamline._source.pulse_period
-<<<<<<< HEAD
-    pl[unwrap.PulseStride] = None
-=======
-    pl[unwrap.PulseStride | None] = None
->>>>>>> 0c63a5e2
+    pl[unwrap.PulseStride | None] = None
     pl[unwrap.SourceTimeRange] = ess_pulse.time_min, ess_pulse.time_max
     pl[unwrap.SourceWavelengthRange] = (
         ess_pulse.wavelength_min,
         ess_pulse.wavelength_max,
     )
     pl[unwrap.Choppers] = {}
-<<<<<<< HEAD
-    pl[unwrap.SourceChopperName] = None
-=======
     pl[unwrap.SourceChopperName | None] = None
->>>>>>> 0c63a5e2
     pl[unwrap.Ltotal] = distance
     unwrapped = pl.compute(unwrap.UnwrappedData)
     # No unwrap is happening, frame does not overlap next pulse.
@@ -181,11 +161,7 @@
     pl = sl.Pipeline(unwrap.unwrap_providers())
     pl[unwrap.RawData] = mon
     pl[unwrap.PulsePeriod] = beamline._source.pulse_period
-<<<<<<< HEAD
-    pl[unwrap.PulseStride] = None
-=======
-    pl[unwrap.PulseStride | None] = None
->>>>>>> 0c63a5e2
+    pl[unwrap.PulseStride | None] = None
     pl[unwrap.SourceTimeRange] = ess_pulse.time_min, ess_pulse.time_max
     pl[unwrap.SourceWavelengthRange] = (
         ess_pulse.wavelength_min,
@@ -216,11 +192,7 @@
     )
     pl[unwrap.RawData] = mon
     pl[unwrap.PulsePeriod] = beamline._source.pulse_period
-<<<<<<< HEAD
-    pl[unwrap.PulseStride] = None
-=======
-    pl[unwrap.PulseStride | None] = None
->>>>>>> 0c63a5e2
+    pl[unwrap.PulseStride | None] = None
     pl[unwrap.SourceTimeRange] = ess_pulse.time_min, ess_pulse.time_max
     pl[unwrap.SourceWavelengthRange] = (
         ess_pulse.wavelength_min,
@@ -263,11 +235,7 @@
     )
     pl[unwrap.RawData] = mon
     pl[unwrap.PulsePeriod] = beamline._source.pulse_period
-<<<<<<< HEAD
-    pl[unwrap.PulseStride] = None
-=======
-    pl[unwrap.PulseStride | None] = None
->>>>>>> 0c63a5e2
+    pl[unwrap.PulseStride | None] = None
     pl[unwrap.SourceTimeRange] = ess_pulse.time_min, ess_pulse.time_max
     pl[unwrap.SourceWavelengthRange] = (
         ess_pulse.wavelength_min,
@@ -301,11 +269,7 @@
     )
     pl[unwrap.RawData] = mon
     pl[unwrap.PulsePeriod] = 0.5 * beamline._source.pulse_period
-<<<<<<< HEAD
-    pl[unwrap.PulseStride] = None
-=======
-    pl[unwrap.PulseStride | None] = None
->>>>>>> 0c63a5e2
+    pl[unwrap.PulseStride | None] = None
     pl[unwrap.SourceTimeRange] = ess_pulse.time_min, ess_pulse.time_max
     pl[unwrap.SourceWavelengthRange] = (
         ess_pulse.wavelength_min,
@@ -393,25 +357,14 @@
     )
     pl[unwrap.RawData] = mon
     pl[unwrap.PulsePeriod] = beamline._source.pulse_period
-<<<<<<< HEAD
-    pl[unwrap.PulseStride] = None
-=======
-    pl[unwrap.PulseStride | None] = None
->>>>>>> 0c63a5e2
+    pl[unwrap.PulseStride | None] = None
     pl[unwrap.SourceTimeRange] = ess_pulse.time_min, ess_pulse.time_max
     pl[unwrap.SourceWavelengthRange] = (
         ess_pulse.wavelength_min,
         ess_pulse.wavelength_max,
     )
     pl[unwrap.Choppers] = choppers
-<<<<<<< HEAD
-    pl[unwrap.WFMChopperNames] = ('wfm1', 'wfm2')
-=======
-    # Actually the source should be at the center between wfm1 and wfm2, but we
-    # currently don't have a way of handling this. We could manually create a
-    # "virtual" chopper.
-    pl[unwrap.SourceChopperName | None] = 'wfm1'
->>>>>>> 0c63a5e2
+    pl[unwrap.WFMChopperNames | None] = ('wfm1', 'wfm2')
     pl[unwrap.Ltotal] = distance
     bounds = pl.compute(unwrap.SubframeBounds)
     assert bounds.sizes == {'bound': 2, 'subframe': 6}
