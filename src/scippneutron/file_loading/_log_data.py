--- conflicted
+++ resolved
@@ -5,13 +5,9 @@
 import numpy as np
 from typing import Tuple, List, Union, Dict
 import scipp as sc
-<<<<<<< HEAD
 from ._common import (BadSource, SkipSource, MissingDataset, MissingAttribute, Group,
-                      _convert_time_to_datetime64, load_time_dataset)
-=======
+                      _convert_time_to_datetime64, load_time_dataset, to_plain_index)
 from ._common import (BadSource, SkipSource, MissingDataset, MissingAttribute, Group)
-from ._common import to_plain_index
->>>>>>> b865aaab
 from ._nexus import LoadFromNexus
 from .nxobject import NXobject
 from warnings import warn
@@ -56,6 +52,7 @@
 
 
 class NXlog(NXobject):
+
     @property
     def shape(self):
         pass
@@ -106,30 +103,12 @@
 
     try:
         is_time_series = True
-<<<<<<< HEAD
         dimension_label = "time"
-        times = load_time_dataset(nexus, group, time_dataset_name, dim=dimension_label)
-=======
-        raw_times = nexus.load_dataset(group,
-                                       time_dataset_name, [dimension_label],
-                                       index=index)
-
-        time_dataset = nexus.get_dataset_from_group(group, time_dataset_name)
-        try:
-            log_start_time = nexus.get_string_attribute(time_dataset, "start")
-        except (MissingAttribute, TypeError):
-            log_start_time = None
-
-        try:
-            scaling_factor = nexus.get_attribute(time_dataset, "scaling_factor")
-        except (MissingAttribute, TypeError):
-            scaling_factor = None
-
-        times = _convert_nxlog_time_to_datetime64(raw_times=raw_times,
-                                                  log_start=log_start_time,
-                                                  scaling_factor=scaling_factor,
-                                                  group_path=nexus.get_path(group))
->>>>>>> b865aaab
+        times = load_time_dataset(nexus,
+                                  group,
+                                  time_dataset_name,
+                                  dim=dimension_label,
+                                  index=index)
 
         if tuple(times.shape) != values.shape:
             raise BadSource(f"NXlog '{property_name}' has time and value "
